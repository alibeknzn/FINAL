--- conflicted
+++ resolved
@@ -1,774 +1,771 @@
-* {
-  margin: 0;
-  padding: 0;
-  box-sizing: border-box;
-  font-family: "Montserrat", sans-serif;
-}
-
-body {
-  background: rgba(30, 30, 30, 0.6); /* semi-transparent */
-  backdrop-filter: blur(2px);
-  -webkit-backdrop-filter: blur(3px);
-  background-image: url("pictures/image.png");
-  background-size: cover;
-  background-repeat: no-repeat;
-  min-height: 100vh;
-  display: flex;
-  justify-content: center;
-  align-items: center;
-  padding: 20px;
-}
-
-.center-wrapper {
-  display: flex;
-  justify-content: center;
-  align-items: center;
-  padding: 20px;
-  width: 100%;
-}
-
-.logo-login {
-  display: flex;
-  background: rgba(255, 255, 255, 0.8);
-  border-radius: 20px;
-  box-shadow: 0 0 20px rgba(0, 0, 0, 0.3);
-  overflow: hidden;
-  max-width: 900px;
-  width: 100%;
-  min-height: 400px;
-}
-
-.logo-side {
-  background: none;
-  padding: 30px;
-  display: flex;
-  align-items: center;
-  justify-content: center;
-  width: 50%;
-}
-
-.logo-icon {
-  max-width: 200px;
-}
-
-.login-box {
-  background: #fefefe;
-  color: #fff;
-  padding: 40px;
-  width: 50%;
-  display: flex;
-  flex-direction: column;
-  justify-content: center;
-}
-
-.login-box h2 {
-  font-size: 28px;
-  color: #1e1e1e;
-  margin-bottom: 10px;
-  text-align: center;
-}
-
-.login-box p {
-  margin-bottom: 20px;
-  font-size: 14px;
-}
-
-.social-login {
-  display: flex;
-  justify-content: center;
-  margin-top: 20px;
-}
-
-.social-login .btn-primary {
-  padding: 12px 30px;
-  background-color: #0065a9;
-  color: white;
-  font-weight: 600;
-  border: none;
-  border-radius: 6px;
-  cursor: pointer;
-  font-size: 16px;
-  transition: background 0.3s ease, transform 0.3s ease;
-}
-
-.social-login .btn-primary:hover {
-  background-color: #004e8c;
-  transform: translateY(-2px);
-}
-
-@media (max-width: 768px) {
-  .logo-login {
-    flex-direction: column;
-  }
-
-  .logo-side,
-  .login-box {
-    width: 100%;
-    text-align: center;
-  }
-}
-
-.view-switch {
-  text-align: center;
-  margin-bottom: 20px;
-}
-
-.view-switch button {
-  font-family: "Montserrat", sans-serif;
-  background: #ecf0f1;
-  border: none;
-  padding: 10px 20px;
-  margin: 0 5px;
-  font-weight: 600;
-  border-radius: 8px;
-  cursor: pointer;
-  transition: background 0.3s, color 0.3s;
-}
-
-.view-switch button:hover {
-  background: #d0d7de;
-}
-
-.view-switch .active {
-  background: #3498db;
-  color: white;
-}
-
-.schedule-table {
-  width: 100%;
-  border-collapse: collapse;
-  table-layout: fixed;
-  text-align: left;
-}
-
-.schedule-table th {
-  background: #3498db;
-  color: white;
-  padding: 10px;
-  font-weight: 600;
-}
-
-.schedule-table td {
-  padding: 10px;
-  border: 1px solid #ecf0f1;
-  vertical-align: top;
-  word-wrap: break-word;
-  font-size: 14px;
-  min-height: 60px;
-  transition: background 0.3s ease;
-}
-
-/* Dark Theme */
-body.dark-mode {
-  background: #1e1e2f;
-  color: #eee;
-}
-
-body.dark-mode .container {
-  background: #2c2c3c;
-  box-shadow: 0 8px 20px rgba(255, 255, 255, 0.03);
-}
-
-body.dark-mode .schedule-table th {
-  background: #4a90e2;
-}
-
-body.dark-mode .schedule-table td {
-  border-color: #444;
-}
-
-body.dark-mode .view-switch button {
-  background: #444;
-  color: #eee;
-}
-
-body.dark-mode .view-switch .active {
-  background: #4a90e2;
-  color: white;
-}
-
-.tab-navbar {
-  display: flex;
-  justify-content: space-between;
-  align-items: center;
-  background: white;
-  padding: 12px 24px;
-  border-radius: 12px 12px 0 0;
-  box-shadow: 0 2px 10px rgba(0, 0, 0, 0.05);
-  margin-bottom: 0;
-  position: relative;
-  z-index: 2;
-}
-
-.tabs {
-  display: flex;
-  gap: 24px;
-}
-
-.tab {
-  background: none;
-  border: none;
-  font-family: "Montserrat", sans-serif;
-  font-size: 16px;
-  padding: 10px 16px;
-  border-radius: 8px;
-  cursor: pointer;
-  transition: all 0.2s ease;
-  color: #666;
-  position: relative;
-  font-weight: 500;
-}
-
-.tab:hover {
-  background-color: rgba(0, 101, 169, 0.08);
-  color: #0065a9;
-}
-
-.tab.active {
-  background-color: rgba(0, 101, 169, 0.1);
-  color: #0065a9;
-  font-weight: 600;
-}
-
-.profile-icon img {
-  width: 32px;
-  height: 32px;
-  border-radius: 50%;
-}
-
-
-.btn-primary {
-  background-color: #0065a9;
-  color: white;
-  border: none;
-  padding: 15px 30px;
-  font-size: 18px;
-  font-weight: 600;
-  border-radius: 8px;
-  cursor: pointer;
-  transition: background-color 0.3s, transform 0.2s;
-  position: relative;
-  z-index: 1;
-  box-shadow: 0 4px 12px rgba(0, 0, 0, 0.4);
-}
-
-.btn-primary:hover {
-  background-color: #005490;
-  transform: translateY(-2px);
-  box-shadow: 0 6px 15px rgba(0, 101, 169, 0.4);
-}
-
-.btn-primary:active {
-  transform: translateY(0);
-}
-
-.btn-secondary {
-  background-color: rgba(255, 255, 255, 0.8);
-  color: #0065a9;
-  border: 1px solid rgba(0, 101, 169, 0.2);
-  padding: 8px 16px;
-  font-size: 14px;
-  border-radius: 20px;
-  cursor: pointer;
-  transition: all 0.2s ease;
-  font-weight: 500;
-}
-
-.btn-secondary:hover {
-  background-color: #0065a9;
-  color: white;
-  border-color: #0065a9;
-}
-
-/* Profile Section */
-.profile-section {
-  display: flex;
-  align-items: center;
-  gap: 16px;
-  background: rgba(0, 101, 169, 0.05);
-  padding: 8px 16px;
-  border-radius: 30px;
-}
-
-#user-email {
-  font-size: 14px;
-  color: #0065a9;
-  font-weight: 500;
-}
-
-/* Events Display */
-.events-grid {
-  display: grid;
-  grid-template-columns: repeat(auto-fill, minmax(300px, 1fr));
-  gap: 16px;
-  margin-bottom: 30px;
-}
-
-.date-header {
-  font-size: 18px;
-  font-weight: 600;
-  color: #202124;
-  margin: 24px 0 12px 0;
-  padding-bottom: 8px;
-  border-bottom: 1px solid #e8eaed;
-}
-
-.event-card {
-  background: #fff;
-  border-radius: 8px;
-  box-shadow: 0 2px 6px rgba(0, 0, 0, 0.1);
-  padding: 16px;
-  transition: transform 0.2s, box-shadow 0.2s;
-  border-left: 4px solid #4285f4;
-}
-
-.event-card:hover {
-  transform: translateY(-2px);
-  box-shadow: 0 4px 8px rgba(0, 0, 0, 0.15);
-}
-
-/* Calendar color coding */
-.event-card.color-1 {
-  border-left-color: #a4bdfc;
-}
-.event-card.color-2 {
-  border-left-color: #7ae7bf;
-}
-.event-card.color-3 {
-  border-left-color: #dbadff;
-}
-.event-card.color-4 {
-  border-left-color: #ff887c;
-}
-.event-card.color-5 {
-  border-left-color: #fbd75b;
-}
-.event-card.color-6 {
-  border-left-color: #ffb878;
-}
-.event-card.color-7 {
-  border-left-color: #46d6db;
-}
-.event-card.color-8 {
-  border-left-color: #e1e1e1;
-}
-.event-card.color-9 {
-  border-left-color: #5484ed;
-}
-.event-card.color-10 {
-  border-left-color: #51b749;
-}
-.event-card.color-11 {
-  border-left-color: #dc2127;
-}
-
-.event-time {
-  font-size: 14px;
-  color: #5f6368;
-  margin-bottom: 12px;
-  font-weight: 500;
-}
-
-.event-title {
-  font-size: 16px;
-  font-weight: 600;
-  color: #202124;
-  margin-bottom: 8px;
-}
-
-.event-location {
-  font-size: 13px;
-  color: #5f6368;
-  margin-bottom: 8px;
-}
-
-.event-description {
-  font-size: 13px;
-  color: #5f6368;
-  margin-bottom: 8px;
-  line-height: 1.4;
-}
-
-.event-meet {
-  margin-top: 12px;
-}
-
-.event-meet a {
-  display: inline-block;
-  background-color: #1a73e8;
-  color: white;
-  padding: 6px 12px;
-  text-decoration: none;
-  border-radius: 4px;
-  font-size: 13px;
-  transition: background-color 0.2s;
-}
-
-.event-meet a:hover {
-  background-color: #0d66d0;
-}
-
-.loading-message {
-  text-align: center;
-  color: #5f6368;
-  padding: 20px;
-}
-
-.error-message {
-  text-align: center;
-  color: #d93025;
-  padding: 20px;
-}
-
-.no-events {
-  text-align: center;
-  color: #5f6368;
-  padding: 20px;
-}
-
-
-/* Tasks Display */
-#task-list {
-  list-style-type: none;
-  padding: 0;
-  margin: 0;
-}
-
-.task-item {
-  display: flex;
-  align-items: center;
-  padding: 12px 16px;
-  border-bottom: 1px solid #e8eaed;
-  transition: background-color 0.2s;
-  gap: 12px;
-}
-
-.task-item:hover {
-  background-color: #f8f9fa;
-}
-
-.task-title {
-  font-size: 16px;
-}
-
-.task-title.completed {
-  text-decoration: line-through;
-  color: #80868b;
-}
-
-.task-status {
-  color: #34a853;
-}
-
-<<<<<<< HEAD
-=======
-.modal {
-  display: none;
-  position: fixed;
-  z-index: 1000;
-  left: 0;
-  top: 0;
-  width: 100%;
-  height: 100%;
-  overflow: auto;
-  background-color: rgba(0,0,0,0.6);
-}
-
-.modal-content {
-  background-color: #fff;
-  margin: 10% auto;
-  padding: 30px 20px;
-  border-radius: 20px; /* мягче углы */
-  width: 90%;
-  max-width: 400px;
-  box-shadow: 0 15px 35px rgba(0, 0, 0, 0.1); /* мягкая, объёмная тень */
-  text-align: center;
-  border-radius: 12px;
-  animation: fadeIn 0.3s ease;
-  backdrop-filter: blur(10px); /* доп эффект, если хочешь */
-}
-
-.modal-content h2 {
-  margin-bottom: 20px;
-  font-size: 24px;
-  color: #333;
-}
-
-.modal-content input {
-  width: 100%;
-  padding: 14px;
-  border-radius: 12px;
-  font-size: 16px;
-  border: 1px solid #ccc;
-  border-radius: 8px;
-  margin-bottom: 25px;
-  box-sizing: border-box;
-}
-
-.modal-content .btn-primary {
-  padding: 12px 24px;
-  font-size: 16px;
-  border-radius: 10px;
-  border: none;
-  cursor: pointer;
-  background-color: #0077cc;
-  color: #fff;
-  transition: background-color 0.3s ease;
-}
-
-.modal-content .btn-primary:hover {
-  background-color: #005fa3;
-}
-
-.close-button {
-  float: right;
-  font-size: 20px;
-  font-weight: bold;
-  cursor: pointer;
-  color: #444;
-}
-
-@keyframes fadeIn {
-  from {opacity: 0; transform: scale(0.95);}
-  to {opacity: 1; transform: scale(1);}
-}
-
-
-/* For smaller screens */
-@media (max-width: 768px) {
-  body {
-    padding: 20px;
-  }
-
-  .container {
-    padding: 20px;
-  }
-
-  .tab-navbar {
-    flex-direction: column;
-    gap: 16px;
-  }
-
-  .events-grid {
-    grid-template-columns: 1fr;
-  }
-
-  #auth-section {
-    padding: 30px 20px;
-    max-width: 90%;
-  }
-
-  #auth-section .logo {
-    font-size: 32px;
-  }
-}
->>>>>>> 6f408417
-
-/* Auth Note */
-.auth-note {
-  font-size: 14px;
-  color: #666;
-  margin-top: 16px;
-  max-width: 400px;
-  margin-left: auto;
-  margin-right: auto;
-  text-align: center;
-}
-
-/* Debug Section */
-.debug-section {
-  margin-top: 30px;
-  padding: 16px;
-  background-color: #f8f9fa;
-  border: 1px solid #ddd;
-  border-radius: 8px;
-}
-
-.debug-section h3 {
-  margin-top: 0;
-  font-size: 18px;
-  color: #333;
-}
-
-.debug-section ul {
-  list-style-type: none;
-  padding: 0;
-}
-
-.debug-section li {
-  padding: 6px 0;
-  border-bottom: 1px solid #eee;
-}
-
-.debug-section p {
-  font-style: italic;
-  margin-top: 16px;
-  color: #666;
-}
-
-/* Google Identity Services */
-.g_id_signin {
-  margin: 0 auto;
-  max-width: 300px;
-  display: flex;
-  justify-content: center;
-  margin-bottom: 16px;
-}
-
-#g_id_onload {
-  display: flex;
-  justify-content: center;
-}
-
-/* Consent section */
-.consent-container {
-  max-width: 500px;
-  margin: 40px auto;
-  text-align: center;
-  padding: 30px;
-  background-color: #fff;
-  border-radius: 8px;
-  box-shadow: 0 2px 10px rgba(0, 0, 0, 0.1);
-}
-
-.consent-container h2 {
-  margin-top: 0;
-  color: #202124;
-}
-
-.user-info {
-  margin: 20px 0;
-  font-size: 16px;
-  color: #5f6368;
-}
-
-.consent-note {
-  font-size: 13px;
-  color: #5f6368;
-  margin-top: 16px;
-  font-style: italic;
-}
-
-#grant-access-button {
-  margin-top: 10px;
-}
-
-#loading-section {
-  position: fixed;  /* Fixes the position relative to the screen */
-  top: 50%;         /* Center vertically */
-  left: 50%;        /* Center horizontally */
-  transform: translate(-50%, -50%); /* Ensures exact centering */
-  display: none;    /* Hidden by default */
-  text-align: center; /* Centers the text and spinner */
-  z-index: 9999;    /* Ensures it's above other content */
-}
-
-.loading-container {
-  display: inline-block;
-  padding: 20px;
-}
-
-.loading-spinner {
-  display: inline-block;
-  width: 40px;
-  height: 40px;
-  border: 4px solid rgba(66, 133, 244, 0.2);
-  border-radius: 50%;
-  border-top-color: #4285f4;
-  animation: spin 1s ease-in-out infinite;
-  margin-bottom: 20px;
-}
-
-@keyframes spin {
-  to {
-    transform: rotate(360deg); /* Animation for rotating the spinner */
-  }
-}
-
-.loading-container p {
-  color: #5f6368;
-  font-size: 16px;
-}
-
-/* Container styling when showing the login page */
-.container-login {
-  max-width: 100%;
-  width: 100%;
-  height: 100vh;
-  margin: 0;
-  padding: 0;
-  background: transparent;
-  display: flex;
-  flex-direction: column;
-  justify-content: center;
-  align-items: center;
-  box-shadow: none;
-  position: relative;
-}
-
-/* Tab content area styling */
-.tab-content {
-  background: white;
-  padding: 30px;
-  border-radius: 0 0 12px 12px;
-  min-height: 300px;
-}
-
-/* Calendar tab specific styling */
-#calendar-tab h2,
-#tasks-tab h2 {
-  color: #0065a9;
-  font-size: 24px;
-  margin-bottom: 25px;
-  position: relative;
-  display: inline-block;
-}
-
-#calendar-tab h2::after,
-#tasks-tab h2::after {
-  content: "";
-  position: absolute;
-  bottom: -8px;
-  left: 0;
-  width: 100%;
-  height: 3px;
-  background: linear-gradient(to right, #0065a9, #ffc107);
-  border-radius: 3px;
-}
-
-/* Task styling enhancements */
-.add-task-container {
-  margin-bottom: 20px;
-}
-
-.add-task-btn {
-  background-color: #0065a9;
-  color: white;
-  border: none;
-  padding: 10px 20px;
-  border-radius: 8px;
-  font-weight: 500;
-  cursor: pointer;
-  transition: all 0.2s ease;
-  display: flex;
-  align-items: center;
-  gap: 8px;
-}
-
-.add-task-btn::before {
-  content: "+";
-  font-size: 18px;
-  font-weight: bold;
-}
-
-.add-task-btn:hover {
-  background-color: #005490;
-  transform: translateY(-2px);
-}
-
-.task-checkbox {
-  width: 18px;
-  height: 18px;
-  cursor: pointer;
-  accent-color: #0065a9;
-}
+* {
+  margin: 0;
+  padding: 0;
+  box-sizing: border-box;
+  font-family: "Montserrat", sans-serif;
+}
+
+body {
+  background: rgba(30, 30, 30, 0.6); /* semi-transparent */
+  backdrop-filter: blur(2px);
+  -webkit-backdrop-filter: blur(3px);
+  background-image: url("pictures/image.png");
+  background-size: cover;
+  background-repeat: no-repeat;
+  min-height: 100vh;
+  display: flex;
+  justify-content: center;
+  align-items: center;
+  padding: 20px;
+}
+
+.center-wrapper {
+  display: flex;
+  justify-content: center;
+  align-items: center;
+  padding: 20px;
+  width: 100%;
+}
+
+.logo-login {
+  display: flex;
+  background: rgba(255, 255, 255, 0.8);
+  border-radius: 20px;
+  box-shadow: 0 0 20px rgba(0, 0, 0, 0.3);
+  overflow: hidden;
+  max-width: 900px;
+  width: 100%;
+  min-height: 400px;
+}
+
+.logo-side {
+  background: none;
+  padding: 30px;
+  display: flex;
+  align-items: center;
+  justify-content: center;
+  width: 50%;
+}
+
+.logo-icon {
+  max-width: 200px;
+}
+
+.login-box {
+  background: #fefefe;
+  color: #fff;
+  padding: 40px;
+  width: 50%;
+  display: flex;
+  flex-direction: column;
+  justify-content: center;
+}
+
+.login-box h2 {
+  font-size: 28px;
+  color: #1e1e1e;
+  margin-bottom: 10px;
+  text-align: center;
+}
+
+.login-box p {
+  margin-bottom: 20px;
+  font-size: 14px;
+}
+
+.social-login {
+  display: flex;
+  justify-content: center;
+  margin-top: 20px;
+}
+
+.social-login .btn-primary {
+  padding: 12px 30px;
+  background-color: #0065a9;
+  color: white;
+  font-weight: 600;
+  border: none;
+  border-radius: 6px;
+  cursor: pointer;
+  font-size: 16px;
+  transition: background 0.3s ease, transform 0.3s ease;
+}
+
+.social-login .btn-primary:hover {
+  background-color: #004e8c;
+  transform: translateY(-2px);
+}
+
+@media (max-width: 768px) {
+  .logo-login {
+    flex-direction: column;
+  }
+
+  .logo-side,
+  .login-box {
+    width: 100%;
+    text-align: center;
+  }
+}
+
+.view-switch {
+  text-align: center;
+  margin-bottom: 20px;
+}
+
+.view-switch button {
+  font-family: "Montserrat", sans-serif;
+  background: #ecf0f1;
+  border: none;
+  padding: 10px 20px;
+  margin: 0 5px;
+  font-weight: 600;
+  border-radius: 8px;
+  cursor: pointer;
+  transition: background 0.3s, color 0.3s;
+}
+
+.view-switch button:hover {
+  background: #d0d7de;
+}
+
+.view-switch .active {
+  background: #3498db;
+  color: white;
+}
+
+.schedule-table {
+  width: 100%;
+  border-collapse: collapse;
+  table-layout: fixed;
+  text-align: left;
+}
+
+.schedule-table th {
+  background: #3498db;
+  color: white;
+  padding: 10px;
+  font-weight: 600;
+}
+
+.schedule-table td {
+  padding: 10px;
+  border: 1px solid #ecf0f1;
+  vertical-align: top;
+  word-wrap: break-word;
+  font-size: 14px;
+  min-height: 60px;
+  transition: background 0.3s ease;
+}
+
+/* Dark Theme */
+body.dark-mode {
+  background: #1e1e2f;
+  color: #eee;
+}
+
+body.dark-mode .container {
+  background: #2c2c3c;
+  box-shadow: 0 8px 20px rgba(255, 255, 255, 0.03);
+}
+
+body.dark-mode .schedule-table th {
+  background: #4a90e2;
+}
+
+body.dark-mode .schedule-table td {
+  border-color: #444;
+}
+
+body.dark-mode .view-switch button {
+  background: #444;
+  color: #eee;
+}
+
+body.dark-mode .view-switch .active {
+  background: #4a90e2;
+  color: white;
+}
+
+.tab-navbar {
+  display: flex;
+  justify-content: space-between;
+  align-items: center;
+  background: white;
+  padding: 12px 24px;
+  border-radius: 12px 12px 0 0;
+  box-shadow: 0 2px 10px rgba(0, 0, 0, 0.05);
+  margin-bottom: 0;
+  position: relative;
+  z-index: 2;
+}
+
+.tabs {
+  display: flex;
+  gap: 24px;
+}
+
+.tab {
+  background: none;
+  border: none;
+  font-family: "Montserrat", sans-serif;
+  font-size: 16px;
+  padding: 10px 16px;
+  border-radius: 8px;
+  cursor: pointer;
+  transition: all 0.2s ease;
+  color: #666;
+  position: relative;
+  font-weight: 500;
+}
+
+.tab:hover {
+  background-color: rgba(0, 101, 169, 0.08);
+  color: #0065a9;
+}
+
+.tab.active {
+  background-color: rgba(0, 101, 169, 0.1);
+  color: #0065a9;
+  font-weight: 600;
+}
+
+.profile-icon img {
+  width: 32px;
+  height: 32px;
+  border-radius: 50%;
+}
+
+
+.btn-primary {
+  background-color: #0065a9;
+  color: white;
+  border: none;
+  padding: 15px 30px;
+  font-size: 18px;
+  font-weight: 600;
+  border-radius: 8px;
+  cursor: pointer;
+  transition: background-color 0.3s, transform 0.2s;
+  position: relative;
+  z-index: 1;
+  box-shadow: 0 4px 12px rgba(0, 0, 0, 0.4);
+}
+
+.btn-primary:hover {
+  background-color: #005490;
+  transform: translateY(-2px);
+  box-shadow: 0 6px 15px rgba(0, 101, 169, 0.4);
+}
+
+.btn-primary:active {
+  transform: translateY(0);
+}
+
+.btn-secondary {
+  background-color: rgba(255, 255, 255, 0.8);
+  color: #0065a9;
+  border: 1px solid rgba(0, 101, 169, 0.2);
+  padding: 8px 16px;
+  font-size: 14px;
+  border-radius: 20px;
+  cursor: pointer;
+  transition: all 0.2s ease;
+  font-weight: 500;
+}
+
+.btn-secondary:hover {
+  background-color: #0065a9;
+  color: white;
+  border-color: #0065a9;
+}
+
+/* Profile Section */
+.profile-section {
+  display: flex;
+  align-items: center;
+  gap: 16px;
+  background: rgba(0, 101, 169, 0.05);
+  padding: 8px 16px;
+  border-radius: 30px;
+}
+
+#user-email {
+  font-size: 14px;
+  color: #0065a9;
+  font-weight: 500;
+}
+
+/* Events Display */
+.events-grid {
+  display: grid;
+  grid-template-columns: repeat(auto-fill, minmax(300px, 1fr));
+  gap: 16px;
+  margin-bottom: 30px;
+}
+
+.date-header {
+  font-size: 18px;
+  font-weight: 600;
+  color: #202124;
+  margin: 24px 0 12px 0;
+  padding-bottom: 8px;
+  border-bottom: 1px solid #e8eaed;
+}
+
+.event-card {
+  background: #fff;
+  border-radius: 8px;
+  box-shadow: 0 2px 6px rgba(0, 0, 0, 0.1);
+  padding: 16px;
+  transition: transform 0.2s, box-shadow 0.2s;
+  border-left: 4px solid #4285f4;
+}
+
+.event-card:hover {
+  transform: translateY(-2px);
+  box-shadow: 0 4px 8px rgba(0, 0, 0, 0.15);
+}
+
+/* Calendar color coding */
+.event-card.color-1 {
+  border-left-color: #a4bdfc;
+}
+.event-card.color-2 {
+  border-left-color: #7ae7bf;
+}
+.event-card.color-3 {
+  border-left-color: #dbadff;
+}
+.event-card.color-4 {
+  border-left-color: #ff887c;
+}
+.event-card.color-5 {
+  border-left-color: #fbd75b;
+}
+.event-card.color-6 {
+  border-left-color: #ffb878;
+}
+.event-card.color-7 {
+  border-left-color: #46d6db;
+}
+.event-card.color-8 {
+  border-left-color: #e1e1e1;
+}
+.event-card.color-9 {
+  border-left-color: #5484ed;
+}
+.event-card.color-10 {
+  border-left-color: #51b749;
+}
+.event-card.color-11 {
+  border-left-color: #dc2127;
+}
+
+.event-time {
+  font-size: 14px;
+  color: #5f6368;
+  margin-bottom: 12px;
+  font-weight: 500;
+}
+
+.event-title {
+  font-size: 16px;
+  font-weight: 600;
+  color: #202124;
+  margin-bottom: 8px;
+}
+
+.event-location {
+  font-size: 13px;
+  color: #5f6368;
+  margin-bottom: 8px;
+}
+
+.event-description {
+  font-size: 13px;
+  color: #5f6368;
+  margin-bottom: 8px;
+  line-height: 1.4;
+}
+
+.event-meet {
+  margin-top: 12px;
+}
+
+.event-meet a {
+  display: inline-block;
+  background-color: #1a73e8;
+  color: white;
+  padding: 6px 12px;
+  text-decoration: none;
+  border-radius: 4px;
+  font-size: 13px;
+  transition: background-color 0.2s;
+}
+
+.event-meet a:hover {
+  background-color: #0d66d0;
+}
+
+.loading-message {
+  text-align: center;
+  color: #5f6368;
+  padding: 20px;
+}
+
+.error-message {
+  text-align: center;
+  color: #d93025;
+  padding: 20px;
+}
+
+.no-events {
+  text-align: center;
+  color: #5f6368;
+  padding: 20px;
+}
+
+
+/* Tasks Display */
+#task-list {
+  list-style-type: none;
+  padding: 0;
+  margin: 0;
+}
+
+.task-item {
+  display: flex;
+  align-items: center;
+  padding: 12px 16px;
+  border-bottom: 1px solid #e8eaed;
+  transition: background-color 0.2s;
+  gap: 12px;
+}
+
+.task-item:hover {
+  background-color: #f8f9fa;
+}
+
+.task-title {
+  font-size: 16px;
+}
+
+.task-title.completed {
+  text-decoration: line-through;
+  color: #80868b;
+}
+
+.task-status {
+  color: #34a853;
+}
+
+.modal {
+  display: none;
+  position: fixed;
+  z-index: 1000;
+  left: 0;
+  top: 0;
+  width: 100%;
+  height: 100%;
+  overflow: auto;
+  background-color: rgba(0,0,0,0.6);
+}
+
+.modal-content {
+  background-color: #fff;
+  margin: 10% auto;
+  padding: 30px 20px;
+  border-radius: 20px; /* мягче углы */
+  width: 90%;
+  max-width: 400px;
+  box-shadow: 0 15px 35px rgba(0, 0, 0, 0.1); /* мягкая, объёмная тень */
+  text-align: center;
+  border-radius: 12px;
+  animation: fadeIn 0.3s ease;
+  backdrop-filter: blur(10px); /* доп эффект, если хочешь */
+}
+
+.modal-content h2 {
+  margin-bottom: 20px;
+  font-size: 24px;
+  color: #333;
+}
+
+.modal-content input {
+  width: 100%;
+  padding: 14px;
+  border-radius: 12px;
+  font-size: 16px;
+  border: 1px solid #ccc;
+  border-radius: 8px;
+  margin-bottom: 25px;
+  box-sizing: border-box;
+}
+
+.modal-content .btn-primary {
+  padding: 12px 24px;
+  font-size: 16px;
+  border-radius: 10px;
+  border: none;
+  cursor: pointer;
+  background-color: #0077cc;
+  color: #fff;
+  transition: background-color 0.3s ease;
+}
+
+.modal-content .btn-primary:hover {
+  background-color: #005fa3;
+}
+
+.close-button {
+  float: right;
+  font-size: 20px;
+  font-weight: bold;
+  cursor: pointer;
+  color: #444;
+}
+
+@keyframes fadeIn {
+  from {opacity: 0; transform: scale(0.95);}
+  to {opacity: 1; transform: scale(1);}
+}
+
+
+/* For smaller screens */
+@media (max-width: 768px) {
+  body {
+    padding: 20px;
+  }
+
+  .container {
+    padding: 20px;
+  }
+
+  .tab-navbar {
+    flex-direction: column;
+    gap: 16px;
+  }
+
+  .events-grid {
+    grid-template-columns: 1fr;
+  }
+
+  #auth-section {
+    padding: 30px 20px;
+    max-width: 90%;
+  }
+
+  #auth-section .logo {
+    font-size: 32px;
+  }
+}
+
+/* Auth Note */
+.auth-note {
+  font-size: 14px;
+  color: #666;
+  margin-top: 16px;
+  max-width: 400px;
+  margin-left: auto;
+  margin-right: auto;
+  text-align: center;
+}
+
+/* Debug Section */
+.debug-section {
+  margin-top: 30px;
+  padding: 16px;
+  background-color: #f8f9fa;
+  border: 1px solid #ddd;
+  border-radius: 8px;
+}
+
+.debug-section h3 {
+  margin-top: 0;
+  font-size: 18px;
+  color: #333;
+}
+
+.debug-section ul {
+  list-style-type: none;
+  padding: 0;
+}
+
+.debug-section li {
+  padding: 6px 0;
+  border-bottom: 1px solid #eee;
+}
+
+.debug-section p {
+  font-style: italic;
+  margin-top: 16px;
+  color: #666;
+}
+
+/* Google Identity Services */
+.g_id_signin {
+  margin: 0 auto;
+  max-width: 300px;
+  display: flex;
+  justify-content: center;
+  margin-bottom: 16px;
+}
+
+#g_id_onload {
+  display: flex;
+  justify-content: center;
+}
+
+/* Consent section */
+.consent-container {
+  max-width: 500px;
+  margin: 40px auto;
+  text-align: center;
+  padding: 30px;
+  background-color: #fff;
+  border-radius: 8px;
+  box-shadow: 0 2px 10px rgba(0, 0, 0, 0.1);
+}
+
+.consent-container h2 {
+  margin-top: 0;
+  color: #202124;
+}
+
+.user-info {
+  margin: 20px 0;
+  font-size: 16px;
+  color: #5f6368;
+}
+
+.consent-note {
+  font-size: 13px;
+  color: #5f6368;
+  margin-top: 16px;
+  font-style: italic;
+}
+
+#grant-access-button {
+  margin-top: 10px;
+}
+
+#loading-section {
+  position: fixed;  /* Fixes the position relative to the screen */
+  top: 50%;         /* Center vertically */
+  left: 50%;        /* Center horizontally */
+  transform: translate(-50%, -50%); /* Ensures exact centering */
+  display: none;    /* Hidden by default */
+  text-align: center; /* Centers the text and spinner */
+  z-index: 9999;    /* Ensures it's above other content */
+}
+
+.loading-container {
+  display: inline-block;
+  padding: 20px;
+}
+
+.loading-spinner {
+  display: inline-block;
+  width: 40px;
+  height: 40px;
+  border: 4px solid rgba(66, 133, 244, 0.2);
+  border-radius: 50%;
+  border-top-color: #4285f4;
+  animation: spin 1s ease-in-out infinite;
+  margin-bottom: 20px;
+}
+
+@keyframes spin {
+  to {
+    transform: rotate(360deg); /* Animation for rotating the spinner */
+  }
+}
+
+.loading-container p {
+  color: #5f6368;
+  font-size: 16px;
+}
+
+/* Container styling when showing the login page */
+.container-login {
+  max-width: 100%;
+  width: 100%;
+  height: 100vh;
+  margin: 0;
+  padding: 0;
+  background: transparent;
+  display: flex;
+  flex-direction: column;
+  justify-content: center;
+  align-items: center;
+  box-shadow: none;
+  position: relative;
+}
+
+/* Tab content area styling */
+.tab-content {
+  background: white;
+  padding: 30px;
+  border-radius: 0 0 12px 12px;
+  min-height: 300px;
+}
+
+/* Calendar tab specific styling */
+#calendar-tab h2,
+#tasks-tab h2 {
+  color: #0065a9;
+  font-size: 24px;
+  margin-bottom: 25px;
+  position: relative;
+  display: inline-block;
+}
+
+#calendar-tab h2::after,
+#tasks-tab h2::after {
+  content: "";
+  position: absolute;
+  bottom: -8px;
+  left: 0;
+  width: 100%;
+  height: 3px;
+  background: linear-gradient(to right, #0065a9, #ffc107);
+  border-radius: 3px;
+}
+
+/* Task styling enhancements */
+.add-task-container {
+  margin-bottom: 20px;
+}
+
+.add-task-btn {
+  background-color: #0065a9;
+  color: white;
+  border: none;
+  padding: 10px 20px;
+  border-radius: 8px;
+  font-weight: 500;
+  cursor: pointer;
+  transition: all 0.2s ease;
+  display: flex;
+  align-items: center;
+  gap: 8px;
+}
+
+.add-task-btn::before {
+  content: "+";
+  font-size: 18px;
+  font-weight: bold;
+}
+
+.add-task-btn:hover {
+  background-color: #005490;
+  transform: translateY(-2px);
+}
+
+.task-checkbox {
+  width: 18px;
+  height: 18px;
+  cursor: pointer;
+  accent-color: #0065a9;
+}